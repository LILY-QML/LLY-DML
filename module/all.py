# +++++++++++++++++++++++++++++++++++++++++++++++++++++++
# Project: LILY-QML
# Version: 2.0.0 LLY-DML
<<<<<<< HEAD
# Author: Claudia Zendejas-Morales (@clausia)
# Contact: info@lilyqml.de
# Website: www.lilyqml.de
# +++++++++++++++++++++++++++++++++++++++++++++++++++++++

import os
import json
from datetime import datetime
from module.src.reader import Reader
from module.src.data import Data


class All:
    def __init__(self, working_directory='var'):
        """
        Initializes the All class for managing training files and data processes.

        :param working_directory: Path where files such as train.json, config.json, and logs are managed.
        """
        self.working_directory = working_directory
        self.reader = Reader(working_directory)
        self.train_exists = os.path.exists(os.path.join(self.working_directory, 'train.json'))

    def handle_train_file(self):
        """
        Manages the train.json file with options to archive, delete, or exit if it exists,
        and creates a new training file if not.
        """
        # Dynamically check if train.json exists each time this method is called
        train_path = os.path.join(self.working_directory, 'train.json')
        train_exists = os.path.exists(train_path)

        if train_exists:
            creation_date = datetime.fromtimestamp(
                os.path.getctime(train_path)
            ).strftime('%Y-%m-%d')

            # Display options to the user
            print(f"""
            =============================================================================
                                TRAINING - ALL OPTIMIZERS
            =============================================================================

            train.json already exists.
            It was created on {creation_date}.

            The following options are available:

              1. Save it to the archive (recommended)
              2. Delete the current train.json.
              3. Exit
            """)

            user_choice = input("Please enter your choice (1, 2, or 3): ").strip()
            if user_choice == '1':
                # Archive train.json and create a new one
                print("DEBUG: User selected option 1. Attempting to move train.json to the archive.")
                archive_result = self.reader.move_json_file()
                if isinstance(archive_result, dict) and "Error Code" in archive_result:
                    print(f"DEBUG: Error during archiving - {archive_result['Message']}")
                else:
                    print("DEBUG: Archive operation successful, creating a new train.json.")
                    self.reader.create_train_file()
            elif user_choice == '2':
                # Delete existing train.json and create a new one
                print("DEBUG: User selected option 2. Deleting train.json and creating a new one.")
                os.remove(train_path)
                self.reader.create_train_file()
            elif user_choice == '3':
                print("Exiting without changes.")
            else:
                print("Invalid selection. Exiting...")
                return
        else:
            # Create a new train.json file if it doesn't exist
            print("DEBUG: train.json does not exist. Creating a new one.")
            self.reader.create_train_file()

    def data_ready(self, qubits, depth):
        """
        Prepares the necessary data by converting and saving matrices and creating a training matrix.

        :param qubits: The number of qubits for the activation matrix.
        :param depth: The depth of the circuit for the activation matrix.
        """
        # Initialize Data instance and retrieve data
        data_instance = Data(qubits=qubits, depth=depth, working_directory=self.working_directory)
        get_data_result = data_instance.get_data()

        # Handle errors from get_data
        if isinstance(get_data_result, str):
            print(get_data_result)
            return

        # Convert matrices if required
        convert_result = data_instance.convert_matrices()
        if isinstance(convert_result, str):
            print(convert_result)
            return

        # Retrieve activation matrices and save to train.json
        activation_matrices = data_instance.return_matrices()
        if isinstance(activation_matrices, str):
            print(activation_matrices)
            return

        # Save activation matrices to train.json
        with open(os.path.join(self.working_directory, 'train.json'), 'w') as train_file:
            json.dump({"activation_matrices": [matrix['data'].tolist() for matrix in activation_matrices]}, train_file)

        # Create and save training matrix
        training_matrix_result = data_instance.create_training_matrix()
        if isinstance(training_matrix_result, str):
            print(training_matrix_result)

    def Precheck(self):
        """
        Verifies all necessary files and configurations are present before proceeding with data processing and training.
        Retrieves or requests `qubits` and `depth` values if needed.
        """
        # Check if config.json exists
        config_path = os.path.join(self.working_directory, 'config.json')
        if not os.path.exists(config_path):
            print("Error Code: 1099 - config.json not found.")
            return

        # Verify log file existence
        log_check_result = self.reader.checkLog()
        if isinstance(log_check_result, dict) and "Error Code" in log_check_result:
            print("Error Code: 1099 - Logfile not found.")
            return

        # Retrieve qubits and depth from data.json, or prompt if missing
        try:
            with open(os.path.join(self.working_directory, 'data.json'), 'r') as data_file:
                data = json.load(data_file)
                qubits = data.get('qubits')
                depth = data.get('depth')
        except FileNotFoundError:
            print("data.json not found. Please provide values for qubits and depth.")
            qubits = int(input("Enter number of qubits: "))
            depth = int(input("Enter depth: "))
        except json.JSONDecodeError:
            print("data.json is improperly formatted.")
            return

        # Check that both qubits and depth are available
        if qubits is None or depth is None:
            print("Error: qubits and depth values are required.")
            return

        # Proceed with data preparation
        self.data_ready(qubits, depth)

        # Determine state
        self.get_state()

    def get_state(self):
        pass
=======
# Author: Joan Pujol (@supercabb)
# Contact: info@lilyqml.de
# Website: www.lilyqml.de
# Contributors:
# +++++++++++++++++++++++++++++++++++++++++++++++++++++++

import json
import os
from module.src.optimizer import Optimizer
import numpy as np
from module.src.circuit import Circuit
import logging

class All:

    def __init__(self, config_base_path='var'):
        self.config_base_path = config_base_path
        self.data_json = None
        self.train_json = None
        self.shape_training_matrix = None
        self.actual_training_matrix = None
        ###VERIFY###
        #This should be a data.json parameter
        self.circuit_shots=1000
        self.logger = logging.getLogger()


    def get_state(self, name_matrix):
        """
        Retrieves the state representation for a given name from a predefined set of states.

        This function uses a hardcoded dictionary to map specific names to their corresponding state representations.
        The state representations are strings of binary digits, where each digit represents a different state.
        """       
        return self.data_json["matrices_states"][name_matrix]

    def optimize(self, iterations):
        """
        Optimize the training process using the specified number of iterations.
        This method reads configuration data from 'data.json' and 'train.json' files,
        initializes the training matrix, and performs training using different optimizers
        specified in the configuration.
        """
        
        data_path = os.path.join(self.config_base_path, 'data.json')
        try:
            with open(data_path, 'r') as f:
                self.data_json = json.load(f)
        except FileNotFoundError:
            error_msg = "Error: data.json not found."
            self.logger.error(error_msg)
            return error_msg          

        train_path = os.path.join(self.config_base_path, 'train.json')
        try:
            with open(train_path, 'r') as f:
                self.train_json = json.load(f)
        except FileNotFoundError:
            error_msg = "Error: train.json not found."
            self.logger.error(error_msg)
            return error_msg                   
        
        self.shape_training_matrix = (self.data_json['qubits'], self.data_json['depth']*3)
        
        for optimizer in self.data_json['optimizers']:
            self.logger.info("Training with optimizer: " + optimizer)
            for name_matrix, activation_matrix_list in self.data_json['matrices'].items():
            ###VERIFY###
            #In the main loop we iterate over the same class matrix activation
                for activation_matrix in activation_matrix_list:
                    self.train_activation_matrix(name_matrix, activation_matrix, optimizer, iterations)
        

    def init_training_matrix(self):
        """
        Initializes the training matrix.
        """

        ###VERIFY###
        #This matrix should be in data,json like initial_matrix
        #return self.data_json['initial_matrix']
        return np.zeros(self.shape_training_matrix).tolist()


    def get_actual_activation_matrix(self, optimizer):
        """
        Retrieves or initializes the actual activation matrix for a given optimizer.
        This method checks if the optimizer exists in the training configuration (train_json).
        If the optimizer does not exist, it initializes a new training matrix and stores it.
        If the optimizer exists but does not have an initial matrix, it initializes and stores it.
        If the optimizer and its initial matrix exist, it retrieves the initial matrix.
        """

        if not "optimizers" in self.train_json:
            self.train_json["optimizers"] = {}

        if not optimizer in self.train_json["optimizers"]:
            self.actual_training_matrix = self.init_training_matrix()
            self.train_json["optimizers"][optimizer] = {"initial_matrix": list(self.actual_training_matrix)}
        elif not "initial_matrix" in self.train_json["optimizers"][optimizer]:
            self.actual_training_matrix = self.init_training_matrix()
            self.train_json["optimizers"][optimizer]["initial_matrix"] = list(self.actual_training_matrix)
        else:
            self.actual_training_matrix = self.train_json["optimizers"][optimizer]["initial_matrix"]
        
        if len(self.actual_training_matrix) != self.shape_training_matrix[0] or any(len(row) != self.shape_training_matrix[1] for row in self.actual_training_matrix):
            error_msg = "Error: training matrix has incorrect dimensions."
            self.logger.error(error_msg)
            return error_msg
        
    def save_training_matrix(self, optimizer, name_matrix, iteration):
        """
        Saves the current training matrix to a JSON file.
        This function updates the training matrix for a given optimizer and matrix name
        at a specific iteration in the `train_json` dictionary and writes the updated
        dictionary to a JSON file.
        """

        if not "optimizers" in self.train_json:
            self.train_json["optimizers"] = {}

        if not optimizer in self.train_json["optimizers"]:
            self.train_json["optimizers"][optimizer] = {}

        if not "activation_matrix" in self.train_json["optimizers"][optimizer]:
            self.train_json["optimizers"][optimizer]["activation_matrix"] = {}

        if not name_matrix in self.train_json["optimizers"][optimizer]["activation_matrix"]:
            self.train_json["optimizers"][optimizer]["activation_matrix"][name_matrix] = {}

        if not "training_matrix" in self.train_json["optimizers"][optimizer]["activation_matrix"][name_matrix]:
            self.train_json["optimizers"][optimizer]["activation_matrix"][name_matrix]["training_matrix"] = {}

        self.train_json["optimizers"][optimizer]["activation_matrix"][name_matrix]["training_matrix"][iteration] = list(self.actual_training_matrix)

        self.logger.info("Saving in train.json training matrix for "+name_matrix+" with "+str(iteration)+" iterations.")
        
        with open(os.path.join(self.config_base_path, 'train.json'), 'w') as f:
            json.dump(self.train_json, f, indent=4)

    def save_final_matrix(self, optimizer, name_matrix):
        """
        Save the final training matrix to the train.json file.

        This method updates the train.json file with the final training matrix for a given optimizer and matrix name.
        It ensures that the necessary keys exist in the JSON structure before saving the matrix.
        """

        if not "optimizers" in self.train_json:
            self.train_json["optimizers"] = {}

        if not optimizer in self.train_json["optimizers"]:
            self.train_json["optimizers"][optimizer] = {}

        if not "activation_matrix" in self.train_json["optimizers"][optimizer]:
            self.train_json["optimizers"][optimizer]["activation_matrix"] = {}

        if not name_matrix in self.train_json["optimizers"][optimizer]["activation_matrix"]:
            self.train_json["optimizers"][optimizer]["activation_matrix"][name_matrix] = {}

        self.train_json["optimizers"][optimizer]["activation_matrix"]["final_ombc"] = list(self.actual_training_matrix)

        self.logger.info("Saving in train.json final matrix for "+name_matrix+".")

        with open(os.path.join(self.config_base_path, 'train.json'), 'w') as f:
            json.dump(self.train_json, f, indent=4)

    def save_target_state(self, optimizer, name_matrix, target_state):
        """
        Save the target state of a given optimizer and activation matrix to the train.json file.
        """

        if not "optimizers" in self.train_json:
            self.train_json["optimizers"] = {}

        if not optimizer in self.train_json["optimizers"]:
            self.train_json["optimizers"][optimizer] = {}

        if not "activation_matrix" in self.train_json["optimizers"][optimizer]:
            self.train_json["optimizers"][optimizer]["activation_matrix"] = {}

        if not name_matrix in self.train_json["optimizers"][optimizer]["activation_matrix"]:
            self.train_json["optimizers"][optimizer]["activation_matrix"][name_matrix] = {}

        self.train_json["optimizers"][optimizer]["activation_matrix"][name_matrix]["target_state"] = target_state

        self.logger.info("Saving in train.json target state for "+name_matrix+".")

        with open(os.path.join(self.config_base_path, 'train.json'), 'w') as f:
            json.dump(self.train_json, f, indent=4)


    def save_optimized_matrix(self, optimizer, name_matrix, optimized_matrix):
        """
        Save the optimized matrix for a given optimizer and matrix name into the train.json file.
        """

        if not "optimizers" in self.train_json:
            self.train_json["optimizers"] = {}

        if not optimizer in self.train_json["optimizers"]:
            self.train_json["optimizers"][optimizer] = {}

        if not "activation_matrix" in self.train_json["optimizers"][optimizer]:
            self.train_json["optimizers"][optimizer]["activation_matrix"] = {}

        if not name_matrix in self.train_json["optimizers"][optimizer]["activation_matrix"]:
            self.train_json["optimizers"][optimizer]["activation_matrix"][name_matrix] = {}

        self.train_json["optimizers"][optimizer]["activation_matrix"][name_matrix]["optimized_training_matrix"] = optimized_matrix.tolist()

        self.logger.info("Saving in train.json optimized matrix for "+name_matrix+".")

        with open(os.path.join(self.config_base_path, 'train.json'), 'w') as f:
            json.dump(self.train_json, f, indent=4)     

    def save_random_numbers(self, optimizer, name_matrix, random_numbers_dict):
        """
        Save random numbers associated with a specific optimizer and activation matrix to a JSON file.
        """

        if not "optimizers" in self.train_json:
            self.train_json["optimizers"] = {}

        if not optimizer in self.train_json["optimizers"]:
            self.train_json["optimizers"][optimizer] = {}

        if not "activation_matrix" in self.train_json["optimizers"][optimizer]:
            self.train_json["optimizers"][optimizer]["activation_matrix"] = {}

        if not name_matrix in self.train_json["optimizers"][optimizer]["activation_matrix"]:
            self.train_json["optimizers"][optimizer]["activation_matrix"][name_matrix] = {}

        if not "random_numbers" in self.train_json["optimizers"][optimizer]["activation_matrix"][name_matrix]:
            self.train_json["optimizers"][optimizer]["activation_matrix"][name_matrix]["random_numbers"] = []

        self.train_json["optimizers"][optimizer]["activation_matrix"][name_matrix]["random_numbers"].append(random_numbers_dict)

        self.logger.info("Saving in train.json random numbers for "+name_matrix+".")

        with open(os.path.join(self.config_base_path, 'train.json'), 'w') as f:
            json.dump(self.train_json, f, indent=4)

    def save_crostrain_summary(self, name_matrix, summary_crosstrain_dict):
        """
        Saves the cross-train summary to the train.json file.
        """

        if not "crosstrain_selection" in self.train_json:
            self.train_json["crosstrain_selection"] = {}

        self.train_json["crosstrain_selection"][name_matrix] = summary_crosstrain_dict

        self.logger.info("Saving in train.json crosstrain summary for "+name_matrix+".")

        with open(os.path.join(self.config_base_path, 'train.json'), 'w') as f:
            json.dump(self.train_json, f, indent=4)             
    
    def train_activation_matrix(self, name_matrix, activation_matrix, optimizer_name, iterations):
        """
        Trains the activation matrix using the specified optimizer and number of iterations.
        Args:
            name_matrix (str): The name of the matrix to be trained.
            activation_matrix (list): The activation matrix to be used for training.
            optimizer_name (str): The name of the optimizer to be used.
            iterations (int): The number of iterations for the training process.
        Returns:
            str or None: Returns an error message if an error occurs during optimization, otherwise None.
        Notes:
            - The method initializes the optimizer and saves the target state.
            - It runs the optimization process for the specified number of iterations.
            - If the optimization is successful, it saves the trained matrix and logs the training process.
            - It also performs cross-training and saves the optimized matrix and cross-training summary if available.
        """
       
        target_state = self.get_state(name_matrix)
        optimizer = Optimizer()

        self.save_target_state(optimizer_name, name_matrix, target_state)

        optimizer.start(optimizer_name, target_state)

        error = self.get_actual_activation_matrix(optimizer_name)

        if error is not None:
            return error
        
        for it in range(iterations):
            circuit = Circuit(self.data_json['qubits'], self.data_json['depth'], self.actual_training_matrix, activation_matrix, self.circuit_shots, "aer_simulator_tensor_network_gpu")
            circuit.run()
            measure = circuit.get_counts()
            ret = optimizer.optimize(measure, self.actual_training_matrix)

            if ret is None:
                error_msg = "Error: optimize method returned error."
                self.logger.error(error_msg)
                return error_msg
            
            self.actual_training_matrix = ret
            self.save_training_matrix(optimizer_name, name_matrix, it)

        self.save_training_matrix(optimizer_name, name_matrix)
        self.logger.info("Activation matrix "+name_matrix+" trained with "+str(self.iterations)+" iterations.")

        ret, crosstrained_matrix_summary = self.crosstraining(self, optimizer_name, optimizer, self.actual_training_matrix, name_matrix)

        if ret is not None:
            self.save_optimized_matrix(optimizer_name, name_matrix, ret)

        if crosstrained_matrix_summary is not None:
            self.save_crostrain_summary(name_matrix, crosstrained_matrix_summary)


        
    def crosstraining(self, optimizer_name, optimizer_class, current_training_matrix, name_actual_matrix):
        """
        Perform cross-training on the given training matrix using the specified optimizer.

        This function performs cross-training by iterating through a specified number of iterations,
        randomly selecting activation matrices, and applying the crosshelper method to optimize the
        training process. The results are logged and saved for further analysis.

        Args:
            optimizer_name (str): The name of the optimizer to be used for cross-training.
            optimizer_class (class): The class of the optimizer to be used for cross-training.
            current_training_matrix (dict): The current training matrix to be optimized.
            name_actual_matrix (str): The name of the actual matrix being trained.

        Returns:
            tuple: A tuple containing the optimized training matrix and a summary of the cross-training process.
                   Returns (None, None) if an error occurs during the cross-training process.
        """

        iteration_crosstrain_a = self.data_json["iteration_crosstrain_a"]
        iteration_crosstrain_b = self.data_json["iteration_crosstrain_b"]            

        matrix_target_states = {}
        matrix_final_ombc = {}
        current_tp = current_training_matrix

        activation_matrix["actual_matrix"] = name_actual_matrix
        crosstrained_matrix_summary = []


        for activation_matrix in self.train_json["optimizers"][optimizer_name]["activation_matrix"].keys():
            matrix_target_states[activation_matrix] = self.train_json["optimizers"][optimizer_name]["activation_matrix"][activation_matrix]["target_state"]
            matrix_final_ombc[activation_matrix] = self.train_json["optimizers"][optimizer_name]["activation_matrix"][activation_matrix]["final_ombc"]


        for it in range(iteration_crosstrain_a):
            ###VERIFY###
            #I'm not sure that we don't need to limit the intern_iter random range..
            intern_iter = np.random.randint()
            index_key_ap_matrix = np.random.randint(0, len(self.train_json["optimizers"][optimizer_name]["activation_matrix"]))

            #We are selecting a random matrix from the list of name_actual_matrix
            index_matrix = np.random.randint(0, len(self.data_json["matrices"]))

            self.logger.info("Crosstraining generated random numbers: "+str(intern_iter)+", "+str(index_key_ap_matrix), ", "+str(index_matrix))

            self.save_random_numbers(optimizer_name, name_actual_matrix, {"intern_iter":intern_iter, "index_key_ap_matrix":index_key_ap_matrix})

            selected_ap_matrix_name =list(self.train_json["optimizers"][optimizer_name]["activation_matrix"].keys())[index_key_ap_matrix]
            
            target_state_ap = matrix_target_states[selected_ap_matrix_name]

            crosstrained_matrix_summary.append({"selected_ap_matrix_name":selected_ap_matrix_name, "intern_iter":intern_iter, "target_state_ap":target_state_ap, "index_matrix":index_matrix})
            
            selected_ap = self.data_json["matrices"][index_matrix]

            ret = self.crosshelper(target_state_ap, selected_ap, selected_ap_matrix_name, current_tp, optimizer_name, optimizer_class, intern_iter, iteration_crosstrain_b, iteration_crosstrain_a)

            if ret is None:
                error_msg = "Error: optimize method returned error in crosshelper."
                self.logger.error(error_msg)
                return None, None

            current_tp = ret


        self.logger.info("Crosstraining for "+name_actual_matrix+" finished.")

        return current_tp, crosstrained_matrix_summary

            
    def crosshelper(self, target_state, selected_ap, selected_ap_matrix_name, current_tp, optimizer_name, optimizer_class, intern_iter, iteration_crosstrain_b, iteration_crosstrain_a):
        """
        Perform cross-training optimization on a given matrix.
        Args:
            target_state (str): The target state for the optimization.
            selected_ap (str): The selected activation matrix.
            selected_ap_matrix_name (str): The name of the activation matrix.
            current_tp (Any): The current training matrix.
            optimizer_name (str): The name of the optimizer to be used.
            optimizer_class (object): The optimizer class instance.
            intern_iter (int): The iter randomly generated.
            iteration_crosstrain_b (int): Parameter about iterations number.
            iteration_crosstrain_a (int): Parameter about iterations number.
        Returns:
            Any: The updated training parameter after optimization, or None if an error occurs.
        """

        if intern_iter > iteration_crosstrain_a:
            b_iterations = iteration_crosstrain_b
        else:
            b_iterations = intern_iter

        self.logger.info("Crosstraining optimizating matrix: "+selected_ap_matrix_name+" with "+str(b_iterations)+" iterations.")

        for it in range(b_iterations):
            circuit = Circuit(self.data_json['qubits'], self.data_json['depth'], current_tp, selected_ap, self.circuit_shots)
            circuit.run()
            measure = circuit.get_counts()

            optimizer_class.start(optimizer_name, target_state)
            ret = optimizer_class.optimize(measure, current_tp)

            if ret is None:
                error_msg = "Error: optimize method returned error in crosshelper."
                self.logger.error(error_msg)
                return None
            
            current_tp = ret

        return current_tp
>>>>>>> f26d52dd
<|MERGE_RESOLUTION|>--- conflicted
+++ resolved
@@ -1,22 +1,36 @@
 # +++++++++++++++++++++++++++++++++++++++++++++++++++++++
 # Project: LILY-QML
 # Version: 2.0.0 LLY-DML
-<<<<<<< HEAD
-# Author: Claudia Zendejas-Morales (@clausia)
+# Author: Joan Pujol (@supercabb), Claudia Zendejas-Morales (@clausia)
 # Contact: info@lilyqml.de
 # Website: www.lilyqml.de
+# Contributors:
 # +++++++++++++++++++++++++++++++++++++++++++++++++++++++
 
+import json
 import os
-import json
+from module.src.optimizer import Optimizer
+import numpy as np
+from module.src.circuit import Circuit
+import logging
 from datetime import datetime
 from module.src.reader import Reader
 from module.src.data import Data
 
 
 class All:
-    def __init__(self, working_directory='var'):
-        """
+
+    def __init__(self, config_base_path='var'):
+        self.config_base_path = config_base_path
+        self.data_json = None
+        self.train_json = None
+        self.shape_training_matrix = None
+        self.actual_training_matrix = None
+        ###VERIFY###
+        #This should be a data.json parameter
+        self.circuit_shots=1000
+        self.logger = logging.getLogger()
+                """
         Initializes the All class for managing training files and data processes.
 
         :param working_directory: Path where files such as train.json, config.json, and logs are managed.
@@ -25,7 +39,407 @@
         self.reader = Reader(working_directory)
         self.train_exists = os.path.exists(os.path.join(self.working_directory, 'train.json'))
 
-    def handle_train_file(self):
+
+    def get_state(self, name_matrix):
+        """
+        Retrieves the state representation for a given name from a predefined set of states.
+
+        This function uses a hardcoded dictionary to map specific names to their corresponding state representations.
+        The state representations are strings of binary digits, where each digit represents a different state.
+        """       
+        return self.data_json["matrices_states"][name_matrix]
+
+    def optimize(self, iterations):
+        """
+        Optimize the training process using the specified number of iterations.
+        This method reads configuration data from 'data.json' and 'train.json' files,
+        initializes the training matrix, and performs training using different optimizers
+        specified in the configuration.
+        """
+        
+        data_path = os.path.join(self.config_base_path, 'data.json')
+        try:
+            with open(data_path, 'r') as f:
+                self.data_json = json.load(f)
+        except FileNotFoundError:
+            error_msg = "Error: data.json not found."
+            self.logger.error(error_msg)
+            return error_msg          
+
+        train_path = os.path.join(self.config_base_path, 'train.json')
+        try:
+            with open(train_path, 'r') as f:
+                self.train_json = json.load(f)
+        except FileNotFoundError:
+            error_msg = "Error: train.json not found."
+            self.logger.error(error_msg)
+            return error_msg                   
+        
+        self.shape_training_matrix = (self.data_json['qubits'], self.data_json['depth']*3)
+        
+        for optimizer in self.data_json['optimizers']:
+            self.logger.info("Training with optimizer: " + optimizer)
+            for name_matrix, activation_matrix_list in self.data_json['matrices'].items():
+            ###VERIFY###
+            #In the main loop we iterate over the same class matrix activation
+                for activation_matrix in activation_matrix_list:
+                    self.train_activation_matrix(name_matrix, activation_matrix, optimizer, iterations)
+        
+
+    def init_training_matrix(self):
+        """
+        Initializes the training matrix.
+        """
+
+        ###VERIFY###
+        #This matrix should be in data,json like initial_matrix
+        #return self.data_json['initial_matrix']
+        return np.zeros(self.shape_training_matrix).tolist()
+
+
+    def get_actual_activation_matrix(self, optimizer):
+        """
+        Retrieves or initializes the actual activation matrix for a given optimizer.
+        This method checks if the optimizer exists in the training configuration (train_json).
+        If the optimizer does not exist, it initializes a new training matrix and stores it.
+        If the optimizer exists but does not have an initial matrix, it initializes and stores it.
+        If the optimizer and its initial matrix exist, it retrieves the initial matrix.
+        """
+
+        if not "optimizers" in self.train_json:
+            self.train_json["optimizers"] = {}
+
+        if not optimizer in self.train_json["optimizers"]:
+            self.actual_training_matrix = self.init_training_matrix()
+            self.train_json["optimizers"][optimizer] = {"initial_matrix": list(self.actual_training_matrix)}
+        elif not "initial_matrix" in self.train_json["optimizers"][optimizer]:
+            self.actual_training_matrix = self.init_training_matrix()
+            self.train_json["optimizers"][optimizer]["initial_matrix"] = list(self.actual_training_matrix)
+        else:
+            self.actual_training_matrix = self.train_json["optimizers"][optimizer]["initial_matrix"]
+        
+        if len(self.actual_training_matrix) != self.shape_training_matrix[0] or any(len(row) != self.shape_training_matrix[1] for row in self.actual_training_matrix):
+            error_msg = "Error: training matrix has incorrect dimensions."
+            self.logger.error(error_msg)
+            return error_msg
+        
+    def save_training_matrix(self, optimizer, name_matrix, iteration):
+        """
+        Saves the current training matrix to a JSON file.
+        This function updates the training matrix for a given optimizer and matrix name
+        at a specific iteration in the `train_json` dictionary and writes the updated
+        dictionary to a JSON file.
+        """
+
+        if not "optimizers" in self.train_json:
+            self.train_json["optimizers"] = {}
+
+        if not optimizer in self.train_json["optimizers"]:
+            self.train_json["optimizers"][optimizer] = {}
+
+        if not "activation_matrix" in self.train_json["optimizers"][optimizer]:
+            self.train_json["optimizers"][optimizer]["activation_matrix"] = {}
+
+        if not name_matrix in self.train_json["optimizers"][optimizer]["activation_matrix"]:
+            self.train_json["optimizers"][optimizer]["activation_matrix"][name_matrix] = {}
+
+        if not "training_matrix" in self.train_json["optimizers"][optimizer]["activation_matrix"][name_matrix]:
+            self.train_json["optimizers"][optimizer]["activation_matrix"][name_matrix]["training_matrix"] = {}
+
+        self.train_json["optimizers"][optimizer]["activation_matrix"][name_matrix]["training_matrix"][iteration] = list(self.actual_training_matrix)
+
+        self.logger.info("Saving in train.json training matrix for "+name_matrix+" with "+str(iteration)+" iterations.")
+        
+        with open(os.path.join(self.config_base_path, 'train.json'), 'w') as f:
+            json.dump(self.train_json, f, indent=4)
+
+    def save_final_matrix(self, optimizer, name_matrix):
+        """
+        Save the final training matrix to the train.json file.
+
+        This method updates the train.json file with the final training matrix for a given optimizer and matrix name.
+        It ensures that the necessary keys exist in the JSON structure before saving the matrix.
+        """
+
+        if not "optimizers" in self.train_json:
+            self.train_json["optimizers"] = {}
+
+        if not optimizer in self.train_json["optimizers"]:
+            self.train_json["optimizers"][optimizer] = {}
+
+        if not "activation_matrix" in self.train_json["optimizers"][optimizer]:
+            self.train_json["optimizers"][optimizer]["activation_matrix"] = {}
+
+        if not name_matrix in self.train_json["optimizers"][optimizer]["activation_matrix"]:
+            self.train_json["optimizers"][optimizer]["activation_matrix"][name_matrix] = {}
+
+        self.train_json["optimizers"][optimizer]["activation_matrix"]["final_ombc"] = list(self.actual_training_matrix)
+
+        self.logger.info("Saving in train.json final matrix for "+name_matrix+".")
+
+        with open(os.path.join(self.config_base_path, 'train.json'), 'w') as f:
+            json.dump(self.train_json, f, indent=4)
+
+    def save_target_state(self, optimizer, name_matrix, target_state):
+        """
+        Save the target state of a given optimizer and activation matrix to the train.json file.
+        """
+
+        if not "optimizers" in self.train_json:
+            self.train_json["optimizers"] = {}
+
+        if not optimizer in self.train_json["optimizers"]:
+            self.train_json["optimizers"][optimizer] = {}
+
+        if not "activation_matrix" in self.train_json["optimizers"][optimizer]:
+            self.train_json["optimizers"][optimizer]["activation_matrix"] = {}
+
+        if not name_matrix in self.train_json["optimizers"][optimizer]["activation_matrix"]:
+            self.train_json["optimizers"][optimizer]["activation_matrix"][name_matrix] = {}
+
+        self.train_json["optimizers"][optimizer]["activation_matrix"][name_matrix]["target_state"] = target_state
+
+        self.logger.info("Saving in train.json target state for "+name_matrix+".")
+
+        with open(os.path.join(self.config_base_path, 'train.json'), 'w') as f:
+            json.dump(self.train_json, f, indent=4)
+
+
+    def save_optimized_matrix(self, optimizer, name_matrix, optimized_matrix):
+        """
+        Save the optimized matrix for a given optimizer and matrix name into the train.json file.
+        """
+
+        if not "optimizers" in self.train_json:
+            self.train_json["optimizers"] = {}
+
+        if not optimizer in self.train_json["optimizers"]:
+            self.train_json["optimizers"][optimizer] = {}
+
+        if not "activation_matrix" in self.train_json["optimizers"][optimizer]:
+            self.train_json["optimizers"][optimizer]["activation_matrix"] = {}
+
+        if not name_matrix in self.train_json["optimizers"][optimizer]["activation_matrix"]:
+            self.train_json["optimizers"][optimizer]["activation_matrix"][name_matrix] = {}
+
+        self.train_json["optimizers"][optimizer]["activation_matrix"][name_matrix]["optimized_training_matrix"] = optimized_matrix.tolist()
+
+        self.logger.info("Saving in train.json optimized matrix for "+name_matrix+".")
+
+        with open(os.path.join(self.config_base_path, 'train.json'), 'w') as f:
+            json.dump(self.train_json, f, indent=4)     
+
+    def save_random_numbers(self, optimizer, name_matrix, random_numbers_dict):
+        """
+        Save random numbers associated with a specific optimizer and activation matrix to a JSON file.
+        """
+
+        if not "optimizers" in self.train_json:
+            self.train_json["optimizers"] = {}
+
+        if not optimizer in self.train_json["optimizers"]:
+            self.train_json["optimizers"][optimizer] = {}
+
+        if not "activation_matrix" in self.train_json["optimizers"][optimizer]:
+            self.train_json["optimizers"][optimizer]["activation_matrix"] = {}
+
+        if not name_matrix in self.train_json["optimizers"][optimizer]["activation_matrix"]:
+            self.train_json["optimizers"][optimizer]["activation_matrix"][name_matrix] = {}
+
+        if not "random_numbers" in self.train_json["optimizers"][optimizer]["activation_matrix"][name_matrix]:
+            self.train_json["optimizers"][optimizer]["activation_matrix"][name_matrix]["random_numbers"] = []
+
+        self.train_json["optimizers"][optimizer]["activation_matrix"][name_matrix]["random_numbers"].append(random_numbers_dict)
+
+        self.logger.info("Saving in train.json random numbers for "+name_matrix+".")
+
+        with open(os.path.join(self.config_base_path, 'train.json'), 'w') as f:
+            json.dump(self.train_json, f, indent=4)
+
+    def save_crostrain_summary(self, name_matrix, summary_crosstrain_dict):
+        """
+        Saves the cross-train summary to the train.json file.
+        """
+
+        if not "crosstrain_selection" in self.train_json:
+            self.train_json["crosstrain_selection"] = {}
+
+        self.train_json["crosstrain_selection"][name_matrix] = summary_crosstrain_dict
+
+        self.logger.info("Saving in train.json crosstrain summary for "+name_matrix+".")
+
+        with open(os.path.join(self.config_base_path, 'train.json'), 'w') as f:
+            json.dump(self.train_json, f, indent=4)             
+    
+    def train_activation_matrix(self, name_matrix, activation_matrix, optimizer_name, iterations):
+        """
+        Trains the activation matrix using the specified optimizer and number of iterations.
+        Args:
+            name_matrix (str): The name of the matrix to be trained.
+            activation_matrix (list): The activation matrix to be used for training.
+            optimizer_name (str): The name of the optimizer to be used.
+            iterations (int): The number of iterations for the training process.
+        Returns:
+            str or None: Returns an error message if an error occurs during optimization, otherwise None.
+        Notes:
+            - The method initializes the optimizer and saves the target state.
+            - It runs the optimization process for the specified number of iterations.
+            - If the optimization is successful, it saves the trained matrix and logs the training process.
+            - It also performs cross-training and saves the optimized matrix and cross-training summary if available.
+        """
+       
+        target_state = self.get_state(name_matrix)
+        optimizer = Optimizer()
+
+        self.save_target_state(optimizer_name, name_matrix, target_state)
+
+        optimizer.start(optimizer_name, target_state)
+
+        error = self.get_actual_activation_matrix(optimizer_name)
+
+        if error is not None:
+            return error
+        
+        for it in range(iterations):
+            circuit = Circuit(self.data_json['qubits'], self.data_json['depth'], self.actual_training_matrix, activation_matrix, self.circuit_shots, "aer_simulator_tensor_network_gpu")
+            circuit.run()
+            measure = circuit.get_counts()
+            ret = optimizer.optimize(measure, self.actual_training_matrix)
+
+            if ret is None:
+                error_msg = "Error: optimize method returned error."
+                self.logger.error(error_msg)
+                return error_msg
+            
+            self.actual_training_matrix = ret
+            self.save_training_matrix(optimizer_name, name_matrix, it)
+
+        self.save_training_matrix(optimizer_name, name_matrix)
+        self.logger.info("Activation matrix "+name_matrix+" trained with "+str(self.iterations)+" iterations.")
+
+        ret, crosstrained_matrix_summary = self.crosstraining(self, optimizer_name, optimizer, self.actual_training_matrix, name_matrix)
+
+        if ret is not None:
+            self.save_optimized_matrix(optimizer_name, name_matrix, ret)
+
+        if crosstrained_matrix_summary is not None:
+            self.save_crostrain_summary(name_matrix, crosstrained_matrix_summary)
+
+
+        
+    def crosstraining(self, optimizer_name, optimizer_class, current_training_matrix, name_actual_matrix):
+        """
+        Perform cross-training on the given training matrix using the specified optimizer.
+
+        This function performs cross-training by iterating through a specified number of iterations,
+        randomly selecting activation matrices, and applying the crosshelper method to optimize the
+        training process. The results are logged and saved for further analysis.
+
+        Args:
+            optimizer_name (str): The name of the optimizer to be used for cross-training.
+            optimizer_class (class): The class of the optimizer to be used for cross-training.
+            current_training_matrix (dict): The current training matrix to be optimized.
+            name_actual_matrix (str): The name of the actual matrix being trained.
+
+        Returns:
+            tuple: A tuple containing the optimized training matrix and a summary of the cross-training process.
+                   Returns (None, None) if an error occurs during the cross-training process.
+        """
+
+        iteration_crosstrain_a = self.data_json["iteration_crosstrain_a"]
+        iteration_crosstrain_b = self.data_json["iteration_crosstrain_b"]            
+
+        matrix_target_states = {}
+        matrix_final_ombc = {}
+        current_tp = current_training_matrix
+
+        activation_matrix["actual_matrix"] = name_actual_matrix
+        crosstrained_matrix_summary = []
+
+
+        for activation_matrix in self.train_json["optimizers"][optimizer_name]["activation_matrix"].keys():
+            matrix_target_states[activation_matrix] = self.train_json["optimizers"][optimizer_name]["activation_matrix"][activation_matrix]["target_state"]
+            matrix_final_ombc[activation_matrix] = self.train_json["optimizers"][optimizer_name]["activation_matrix"][activation_matrix]["final_ombc"]
+
+
+        for it in range(iteration_crosstrain_a):
+            ###VERIFY###
+            #I'm not sure that we don't need to limit the intern_iter random range..
+            intern_iter = np.random.randint()
+            index_key_ap_matrix = np.random.randint(0, len(self.train_json["optimizers"][optimizer_name]["activation_matrix"]))
+
+            #We are selecting a random matrix from the list of name_actual_matrix
+            index_matrix = np.random.randint(0, len(self.data_json["matrices"]))
+
+            self.logger.info("Crosstraining generated random numbers: "+str(intern_iter)+", "+str(index_key_ap_matrix), ", "+str(index_matrix))
+
+            self.save_random_numbers(optimizer_name, name_actual_matrix, {"intern_iter":intern_iter, "index_key_ap_matrix":index_key_ap_matrix})
+
+            selected_ap_matrix_name =list(self.train_json["optimizers"][optimizer_name]["activation_matrix"].keys())[index_key_ap_matrix]
+            
+            target_state_ap = matrix_target_states[selected_ap_matrix_name]
+
+            crosstrained_matrix_summary.append({"selected_ap_matrix_name":selected_ap_matrix_name, "intern_iter":intern_iter, "target_state_ap":target_state_ap, "index_matrix":index_matrix})
+            
+            selected_ap = self.data_json["matrices"][index_matrix]
+
+            ret = self.crosshelper(target_state_ap, selected_ap, selected_ap_matrix_name, current_tp, optimizer_name, optimizer_class, intern_iter, iteration_crosstrain_b, iteration_crosstrain_a)
+
+            if ret is None:
+                error_msg = "Error: optimize method returned error in crosshelper."
+                self.logger.error(error_msg)
+                return None, None
+
+            current_tp = ret
+
+
+        self.logger.info("Crosstraining for "+name_actual_matrix+" finished.")
+
+        return current_tp, crosstrained_matrix_summary
+
+            
+    def crosshelper(self, target_state, selected_ap, selected_ap_matrix_name, current_tp, optimizer_name, optimizer_class, intern_iter, iteration_crosstrain_b, iteration_crosstrain_a):
+        """
+        Perform cross-training optimization on a given matrix.
+        Args:
+            target_state (str): The target state for the optimization.
+            selected_ap (str): The selected activation matrix.
+            selected_ap_matrix_name (str): The name of the activation matrix.
+            current_tp (Any): The current training matrix.
+            optimizer_name (str): The name of the optimizer to be used.
+            optimizer_class (object): The optimizer class instance.
+            intern_iter (int): The iter randomly generated.
+            iteration_crosstrain_b (int): Parameter about iterations number.
+            iteration_crosstrain_a (int): Parameter about iterations number.
+        Returns:
+            Any: The updated training parameter after optimization, or None if an error occurs.
+        """
+
+        if intern_iter > iteration_crosstrain_a:
+            b_iterations = iteration_crosstrain_b
+        else:
+            b_iterations = intern_iter
+
+        self.logger.info("Crosstraining optimizating matrix: "+selected_ap_matrix_name+" with "+str(b_iterations)+" iterations.")
+
+        for it in range(b_iterations):
+            circuit = Circuit(self.data_json['qubits'], self.data_json['depth'], current_tp, selected_ap, self.circuit_shots)
+            circuit.run()
+            measure = circuit.get_counts()
+
+            optimizer_class.start(optimizer_name, target_state)
+            ret = optimizer_class.optimize(measure, current_tp)
+
+            if ret is None:
+                error_msg = "Error: optimize method returned error in crosshelper."
+                self.logger.error(error_msg)
+                return None
+            
+            current_tp = ret
+
+        return current_tp
+
+          def handle_train_file(self):
         """
         Manages the train.json file with options to archive, delete, or exit if it exists,
         and creates a new training file if not.
@@ -161,430 +575,4 @@
 
     def get_state(self):
         pass
-=======
-# Author: Joan Pujol (@supercabb)
-# Contact: info@lilyqml.de
-# Website: www.lilyqml.de
-# Contributors:
-# +++++++++++++++++++++++++++++++++++++++++++++++++++++++
-
-import json
-import os
-from module.src.optimizer import Optimizer
-import numpy as np
-from module.src.circuit import Circuit
-import logging
-
-class All:
-
-    def __init__(self, config_base_path='var'):
-        self.config_base_path = config_base_path
-        self.data_json = None
-        self.train_json = None
-        self.shape_training_matrix = None
-        self.actual_training_matrix = None
-        ###VERIFY###
-        #This should be a data.json parameter
-        self.circuit_shots=1000
-        self.logger = logging.getLogger()
-
-
-    def get_state(self, name_matrix):
-        """
-        Retrieves the state representation for a given name from a predefined set of states.
-
-        This function uses a hardcoded dictionary to map specific names to their corresponding state representations.
-        The state representations are strings of binary digits, where each digit represents a different state.
-        """       
-        return self.data_json["matrices_states"][name_matrix]
-
-    def optimize(self, iterations):
-        """
-        Optimize the training process using the specified number of iterations.
-        This method reads configuration data from 'data.json' and 'train.json' files,
-        initializes the training matrix, and performs training using different optimizers
-        specified in the configuration.
-        """
-        
-        data_path = os.path.join(self.config_base_path, 'data.json')
-        try:
-            with open(data_path, 'r') as f:
-                self.data_json = json.load(f)
-        except FileNotFoundError:
-            error_msg = "Error: data.json not found."
-            self.logger.error(error_msg)
-            return error_msg          
-
-        train_path = os.path.join(self.config_base_path, 'train.json')
-        try:
-            with open(train_path, 'r') as f:
-                self.train_json = json.load(f)
-        except FileNotFoundError:
-            error_msg = "Error: train.json not found."
-            self.logger.error(error_msg)
-            return error_msg                   
-        
-        self.shape_training_matrix = (self.data_json['qubits'], self.data_json['depth']*3)
-        
-        for optimizer in self.data_json['optimizers']:
-            self.logger.info("Training with optimizer: " + optimizer)
-            for name_matrix, activation_matrix_list in self.data_json['matrices'].items():
-            ###VERIFY###
-            #In the main loop we iterate over the same class matrix activation
-                for activation_matrix in activation_matrix_list:
-                    self.train_activation_matrix(name_matrix, activation_matrix, optimizer, iterations)
-        
-
-    def init_training_matrix(self):
-        """
-        Initializes the training matrix.
-        """
-
-        ###VERIFY###
-        #This matrix should be in data,json like initial_matrix
-        #return self.data_json['initial_matrix']
-        return np.zeros(self.shape_training_matrix).tolist()
-
-
-    def get_actual_activation_matrix(self, optimizer):
-        """
-        Retrieves or initializes the actual activation matrix for a given optimizer.
-        This method checks if the optimizer exists in the training configuration (train_json).
-        If the optimizer does not exist, it initializes a new training matrix and stores it.
-        If the optimizer exists but does not have an initial matrix, it initializes and stores it.
-        If the optimizer and its initial matrix exist, it retrieves the initial matrix.
-        """
-
-        if not "optimizers" in self.train_json:
-            self.train_json["optimizers"] = {}
-
-        if not optimizer in self.train_json["optimizers"]:
-            self.actual_training_matrix = self.init_training_matrix()
-            self.train_json["optimizers"][optimizer] = {"initial_matrix": list(self.actual_training_matrix)}
-        elif not "initial_matrix" in self.train_json["optimizers"][optimizer]:
-            self.actual_training_matrix = self.init_training_matrix()
-            self.train_json["optimizers"][optimizer]["initial_matrix"] = list(self.actual_training_matrix)
-        else:
-            self.actual_training_matrix = self.train_json["optimizers"][optimizer]["initial_matrix"]
-        
-        if len(self.actual_training_matrix) != self.shape_training_matrix[0] or any(len(row) != self.shape_training_matrix[1] for row in self.actual_training_matrix):
-            error_msg = "Error: training matrix has incorrect dimensions."
-            self.logger.error(error_msg)
-            return error_msg
-        
-    def save_training_matrix(self, optimizer, name_matrix, iteration):
-        """
-        Saves the current training matrix to a JSON file.
-        This function updates the training matrix for a given optimizer and matrix name
-        at a specific iteration in the `train_json` dictionary and writes the updated
-        dictionary to a JSON file.
-        """
-
-        if not "optimizers" in self.train_json:
-            self.train_json["optimizers"] = {}
-
-        if not optimizer in self.train_json["optimizers"]:
-            self.train_json["optimizers"][optimizer] = {}
-
-        if not "activation_matrix" in self.train_json["optimizers"][optimizer]:
-            self.train_json["optimizers"][optimizer]["activation_matrix"] = {}
-
-        if not name_matrix in self.train_json["optimizers"][optimizer]["activation_matrix"]:
-            self.train_json["optimizers"][optimizer]["activation_matrix"][name_matrix] = {}
-
-        if not "training_matrix" in self.train_json["optimizers"][optimizer]["activation_matrix"][name_matrix]:
-            self.train_json["optimizers"][optimizer]["activation_matrix"][name_matrix]["training_matrix"] = {}
-
-        self.train_json["optimizers"][optimizer]["activation_matrix"][name_matrix]["training_matrix"][iteration] = list(self.actual_training_matrix)
-
-        self.logger.info("Saving in train.json training matrix for "+name_matrix+" with "+str(iteration)+" iterations.")
-        
-        with open(os.path.join(self.config_base_path, 'train.json'), 'w') as f:
-            json.dump(self.train_json, f, indent=4)
-
-    def save_final_matrix(self, optimizer, name_matrix):
-        """
-        Save the final training matrix to the train.json file.
-
-        This method updates the train.json file with the final training matrix for a given optimizer and matrix name.
-        It ensures that the necessary keys exist in the JSON structure before saving the matrix.
-        """
-
-        if not "optimizers" in self.train_json:
-            self.train_json["optimizers"] = {}
-
-        if not optimizer in self.train_json["optimizers"]:
-            self.train_json["optimizers"][optimizer] = {}
-
-        if not "activation_matrix" in self.train_json["optimizers"][optimizer]:
-            self.train_json["optimizers"][optimizer]["activation_matrix"] = {}
-
-        if not name_matrix in self.train_json["optimizers"][optimizer]["activation_matrix"]:
-            self.train_json["optimizers"][optimizer]["activation_matrix"][name_matrix] = {}
-
-        self.train_json["optimizers"][optimizer]["activation_matrix"]["final_ombc"] = list(self.actual_training_matrix)
-
-        self.logger.info("Saving in train.json final matrix for "+name_matrix+".")
-
-        with open(os.path.join(self.config_base_path, 'train.json'), 'w') as f:
-            json.dump(self.train_json, f, indent=4)
-
-    def save_target_state(self, optimizer, name_matrix, target_state):
-        """
-        Save the target state of a given optimizer and activation matrix to the train.json file.
-        """
-
-        if not "optimizers" in self.train_json:
-            self.train_json["optimizers"] = {}
-
-        if not optimizer in self.train_json["optimizers"]:
-            self.train_json["optimizers"][optimizer] = {}
-
-        if not "activation_matrix" in self.train_json["optimizers"][optimizer]:
-            self.train_json["optimizers"][optimizer]["activation_matrix"] = {}
-
-        if not name_matrix in self.train_json["optimizers"][optimizer]["activation_matrix"]:
-            self.train_json["optimizers"][optimizer]["activation_matrix"][name_matrix] = {}
-
-        self.train_json["optimizers"][optimizer]["activation_matrix"][name_matrix]["target_state"] = target_state
-
-        self.logger.info("Saving in train.json target state for "+name_matrix+".")
-
-        with open(os.path.join(self.config_base_path, 'train.json'), 'w') as f:
-            json.dump(self.train_json, f, indent=4)
-
-
-    def save_optimized_matrix(self, optimizer, name_matrix, optimized_matrix):
-        """
-        Save the optimized matrix for a given optimizer and matrix name into the train.json file.
-        """
-
-        if not "optimizers" in self.train_json:
-            self.train_json["optimizers"] = {}
-
-        if not optimizer in self.train_json["optimizers"]:
-            self.train_json["optimizers"][optimizer] = {}
-
-        if not "activation_matrix" in self.train_json["optimizers"][optimizer]:
-            self.train_json["optimizers"][optimizer]["activation_matrix"] = {}
-
-        if not name_matrix in self.train_json["optimizers"][optimizer]["activation_matrix"]:
-            self.train_json["optimizers"][optimizer]["activation_matrix"][name_matrix] = {}
-
-        self.train_json["optimizers"][optimizer]["activation_matrix"][name_matrix]["optimized_training_matrix"] = optimized_matrix.tolist()
-
-        self.logger.info("Saving in train.json optimized matrix for "+name_matrix+".")
-
-        with open(os.path.join(self.config_base_path, 'train.json'), 'w') as f:
-            json.dump(self.train_json, f, indent=4)     
-
-    def save_random_numbers(self, optimizer, name_matrix, random_numbers_dict):
-        """
-        Save random numbers associated with a specific optimizer and activation matrix to a JSON file.
-        """
-
-        if not "optimizers" in self.train_json:
-            self.train_json["optimizers"] = {}
-
-        if not optimizer in self.train_json["optimizers"]:
-            self.train_json["optimizers"][optimizer] = {}
-
-        if not "activation_matrix" in self.train_json["optimizers"][optimizer]:
-            self.train_json["optimizers"][optimizer]["activation_matrix"] = {}
-
-        if not name_matrix in self.train_json["optimizers"][optimizer]["activation_matrix"]:
-            self.train_json["optimizers"][optimizer]["activation_matrix"][name_matrix] = {}
-
-        if not "random_numbers" in self.train_json["optimizers"][optimizer]["activation_matrix"][name_matrix]:
-            self.train_json["optimizers"][optimizer]["activation_matrix"][name_matrix]["random_numbers"] = []
-
-        self.train_json["optimizers"][optimizer]["activation_matrix"][name_matrix]["random_numbers"].append(random_numbers_dict)
-
-        self.logger.info("Saving in train.json random numbers for "+name_matrix+".")
-
-        with open(os.path.join(self.config_base_path, 'train.json'), 'w') as f:
-            json.dump(self.train_json, f, indent=4)
-
-    def save_crostrain_summary(self, name_matrix, summary_crosstrain_dict):
-        """
-        Saves the cross-train summary to the train.json file.
-        """
-
-        if not "crosstrain_selection" in self.train_json:
-            self.train_json["crosstrain_selection"] = {}
-
-        self.train_json["crosstrain_selection"][name_matrix] = summary_crosstrain_dict
-
-        self.logger.info("Saving in train.json crosstrain summary for "+name_matrix+".")
-
-        with open(os.path.join(self.config_base_path, 'train.json'), 'w') as f:
-            json.dump(self.train_json, f, indent=4)             
-    
-    def train_activation_matrix(self, name_matrix, activation_matrix, optimizer_name, iterations):
-        """
-        Trains the activation matrix using the specified optimizer and number of iterations.
-        Args:
-            name_matrix (str): The name of the matrix to be trained.
-            activation_matrix (list): The activation matrix to be used for training.
-            optimizer_name (str): The name of the optimizer to be used.
-            iterations (int): The number of iterations for the training process.
-        Returns:
-            str or None: Returns an error message if an error occurs during optimization, otherwise None.
-        Notes:
-            - The method initializes the optimizer and saves the target state.
-            - It runs the optimization process for the specified number of iterations.
-            - If the optimization is successful, it saves the trained matrix and logs the training process.
-            - It also performs cross-training and saves the optimized matrix and cross-training summary if available.
-        """
-       
-        target_state = self.get_state(name_matrix)
-        optimizer = Optimizer()
-
-        self.save_target_state(optimizer_name, name_matrix, target_state)
-
-        optimizer.start(optimizer_name, target_state)
-
-        error = self.get_actual_activation_matrix(optimizer_name)
-
-        if error is not None:
-            return error
-        
-        for it in range(iterations):
-            circuit = Circuit(self.data_json['qubits'], self.data_json['depth'], self.actual_training_matrix, activation_matrix, self.circuit_shots, "aer_simulator_tensor_network_gpu")
-            circuit.run()
-            measure = circuit.get_counts()
-            ret = optimizer.optimize(measure, self.actual_training_matrix)
-
-            if ret is None:
-                error_msg = "Error: optimize method returned error."
-                self.logger.error(error_msg)
-                return error_msg
-            
-            self.actual_training_matrix = ret
-            self.save_training_matrix(optimizer_name, name_matrix, it)
-
-        self.save_training_matrix(optimizer_name, name_matrix)
-        self.logger.info("Activation matrix "+name_matrix+" trained with "+str(self.iterations)+" iterations.")
-
-        ret, crosstrained_matrix_summary = self.crosstraining(self, optimizer_name, optimizer, self.actual_training_matrix, name_matrix)
-
-        if ret is not None:
-            self.save_optimized_matrix(optimizer_name, name_matrix, ret)
-
-        if crosstrained_matrix_summary is not None:
-            self.save_crostrain_summary(name_matrix, crosstrained_matrix_summary)
-
-
-        
-    def crosstraining(self, optimizer_name, optimizer_class, current_training_matrix, name_actual_matrix):
-        """
-        Perform cross-training on the given training matrix using the specified optimizer.
-
-        This function performs cross-training by iterating through a specified number of iterations,
-        randomly selecting activation matrices, and applying the crosshelper method to optimize the
-        training process. The results are logged and saved for further analysis.
-
-        Args:
-            optimizer_name (str): The name of the optimizer to be used for cross-training.
-            optimizer_class (class): The class of the optimizer to be used for cross-training.
-            current_training_matrix (dict): The current training matrix to be optimized.
-            name_actual_matrix (str): The name of the actual matrix being trained.
-
-        Returns:
-            tuple: A tuple containing the optimized training matrix and a summary of the cross-training process.
-                   Returns (None, None) if an error occurs during the cross-training process.
-        """
-
-        iteration_crosstrain_a = self.data_json["iteration_crosstrain_a"]
-        iteration_crosstrain_b = self.data_json["iteration_crosstrain_b"]            
-
-        matrix_target_states = {}
-        matrix_final_ombc = {}
-        current_tp = current_training_matrix
-
-        activation_matrix["actual_matrix"] = name_actual_matrix
-        crosstrained_matrix_summary = []
-
-
-        for activation_matrix in self.train_json["optimizers"][optimizer_name]["activation_matrix"].keys():
-            matrix_target_states[activation_matrix] = self.train_json["optimizers"][optimizer_name]["activation_matrix"][activation_matrix]["target_state"]
-            matrix_final_ombc[activation_matrix] = self.train_json["optimizers"][optimizer_name]["activation_matrix"][activation_matrix]["final_ombc"]
-
-
-        for it in range(iteration_crosstrain_a):
-            ###VERIFY###
-            #I'm not sure that we don't need to limit the intern_iter random range..
-            intern_iter = np.random.randint()
-            index_key_ap_matrix = np.random.randint(0, len(self.train_json["optimizers"][optimizer_name]["activation_matrix"]))
-
-            #We are selecting a random matrix from the list of name_actual_matrix
-            index_matrix = np.random.randint(0, len(self.data_json["matrices"]))
-
-            self.logger.info("Crosstraining generated random numbers: "+str(intern_iter)+", "+str(index_key_ap_matrix), ", "+str(index_matrix))
-
-            self.save_random_numbers(optimizer_name, name_actual_matrix, {"intern_iter":intern_iter, "index_key_ap_matrix":index_key_ap_matrix})
-
-            selected_ap_matrix_name =list(self.train_json["optimizers"][optimizer_name]["activation_matrix"].keys())[index_key_ap_matrix]
-            
-            target_state_ap = matrix_target_states[selected_ap_matrix_name]
-
-            crosstrained_matrix_summary.append({"selected_ap_matrix_name":selected_ap_matrix_name, "intern_iter":intern_iter, "target_state_ap":target_state_ap, "index_matrix":index_matrix})
-            
-            selected_ap = self.data_json["matrices"][index_matrix]
-
-            ret = self.crosshelper(target_state_ap, selected_ap, selected_ap_matrix_name, current_tp, optimizer_name, optimizer_class, intern_iter, iteration_crosstrain_b, iteration_crosstrain_a)
-
-            if ret is None:
-                error_msg = "Error: optimize method returned error in crosshelper."
-                self.logger.error(error_msg)
-                return None, None
-
-            current_tp = ret
-
-
-        self.logger.info("Crosstraining for "+name_actual_matrix+" finished.")
-
-        return current_tp, crosstrained_matrix_summary
-
-            
-    def crosshelper(self, target_state, selected_ap, selected_ap_matrix_name, current_tp, optimizer_name, optimizer_class, intern_iter, iteration_crosstrain_b, iteration_crosstrain_a):
-        """
-        Perform cross-training optimization on a given matrix.
-        Args:
-            target_state (str): The target state for the optimization.
-            selected_ap (str): The selected activation matrix.
-            selected_ap_matrix_name (str): The name of the activation matrix.
-            current_tp (Any): The current training matrix.
-            optimizer_name (str): The name of the optimizer to be used.
-            optimizer_class (object): The optimizer class instance.
-            intern_iter (int): The iter randomly generated.
-            iteration_crosstrain_b (int): Parameter about iterations number.
-            iteration_crosstrain_a (int): Parameter about iterations number.
-        Returns:
-            Any: The updated training parameter after optimization, or None if an error occurs.
-        """
-
-        if intern_iter > iteration_crosstrain_a:
-            b_iterations = iteration_crosstrain_b
-        else:
-            b_iterations = intern_iter
-
-        self.logger.info("Crosstraining optimizating matrix: "+selected_ap_matrix_name+" with "+str(b_iterations)+" iterations.")
-
-        for it in range(b_iterations):
-            circuit = Circuit(self.data_json['qubits'], self.data_json['depth'], current_tp, selected_ap, self.circuit_shots)
-            circuit.run()
-            measure = circuit.get_counts()
-
-            optimizer_class.start(optimizer_name, target_state)
-            ret = optimizer_class.optimize(measure, current_tp)
-
-            if ret is None:
-                error_msg = "Error: optimize method returned error in crosshelper."
-                self.logger.error(error_msg)
-                return None
-            
-            current_tp = ret
-
-        return current_tp
->>>>>>> f26d52dd
+      