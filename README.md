<div align="center">
  <img src="https://github.com/user-attachments/assets/2b6d0eba-8297-4f34-8cf3-c9a261f9e17e" alt="LLY-DML Logo">
</div>

[![Python](https://img.shields.io/pypi/pyversions/lly-dml.svg)](https://badge.fury.io/py/lly-dml)
[![License: MIT](https://img.shields.io/badge/License-MIT-yellow.svg)](https://opensource.org/licenses/MIT)
[![Discussions](https://img.shields.io/github/discussions/LILY-QML/LLY-DML)](https://github.com/LILY-QML/LLY-DML/discussions)
[![Wiki](https://img.shields.io/badge/Documentation-Wiki-blue)](https://github.com/LILY-QML/LLY-DML/wiki)

---

# **LLY-DML: Differentiable Machine Learning**

**LLY-DML** is a core component of the [**LILY Project**](https://www.lilyqml.de), focusing on developing and optimizing quantum circuits with differentiable machine learning techniques. This project enables researchers and developers to experiment with quantum-enhanced models in a user-friendly and accessible environment.

---

## **Features**
- **Optimized Quantum Circuits**: Tools for creating and refining quantum algorithms using differentiable optimization techniques.
- **Community Collaboration**: Open for contributions and discussions to improve and expand the platform.
- **Seamless Integration**: Available through the [LILY QML platform](https://www.lilyqml.de), providing easy access to resources and tools.

---

## **Quick Links**
- 🌐 **Website**: [LILY-QML Platform](https://www.lilyqml.de)
- 📚 **Documentation**: [LLY-DML Wiki](https://github.com/LILY-QML/LLY-DML/wiki)
- 💬 **Discussions**: [GitHub Discussions](https://github.com/LILY-QML/LLY-DML/discussions)
- 📧 **Contact**: [info@lilyqml.de](mailto:info@lilyqml.de)

<<<<<<< HEAD
---


Hier ist die angepasste und vereinfachte **README.md**:

```markdown
<div align="center">
  <img src="https://github.com/user-attachments/assets/2b6d0eba-8297-4f34-8cf3-c9a261f9e17e" alt="LLY-DML Logo">
</div>

[![Python](https://img.shields.io/pypi/pyversions/lly-dml.svg)](https://badge.fury.io/py/lly-dml)
[![License: MIT](https://img.shields.io/badge/License-MIT-yellow.svg)](https://opensource.org/licenses/MIT)
[![Discussions](https://img.shields.io/github/discussions/LILY-QML/LLY-DML)](https://github.com/LILY-QML/LLY-DML/discussions)
[![Wiki](https://img.shields.io/badge/Documentation-Wiki-blue)](https://github.com/LILY-QML/LLY-DML/wiki)

---

# **LLY-DML: Differentiable Machine Learning**

**LLY-DML** is a core component of the [**LILY Project**](https://www.lilyqml.de), focusing on developing and optimizing quantum circuits with differentiable machine learning techniques. This project enables researchers and developers to experiment with quantum-enhanced models in a user-friendly and accessible environment.

---
=======

>>>>>>> bc8c4b78

## **How to Get Started**
1. Clone the repository:
   ```bash
   git clone https://github.com/LILY-QML/LLY-DML.git
   cd LLY-DML
   ```
2. Install dependencies:
   ```bash
   pip install -r requirements.txt
   ```
3. Explore the examples in the repository to see how LLY-DML works.

For more detailed instructions, refer to the [Wiki](https://github.com/LILY-QML/LLY-DML/wiki).

---

## **Contributors**

### Core Team

| Role                     | Name          | Links                                                                                                                |
|--------------------------|---------------|----------------------------------------------------------------------------------------------------------------------|
| Project Lead             | Leon Kaiser   | [ORCID](https://orcid.org/0009-0000-4735-2044), [GitHub](https://github.com/xleonplayz)                              |
| Inquiries and Management | Raul Nieli    | [Email](mailto:raul.nieli@lilyqml.de)                                                                                |
| Supporting Contributors  | Eileen Kühn   | [GitHub](https://github.com/eileen-kuehn), [KIT Profile](https://www-kseta.ttp.kit.edu/fellows/Eileen.Kuehn/)        |
| Supporting Contributors  | Max Kühn      | [GitHub](https://github.com/maxfischer2781)                                                                          |
<<<<<<< HEAD

### Other Contributors

| Contributor                                               | Role                                       | Contribution                                      |
|-----------------------------------------------------------|--------------------------------------------|---------------------------------------------------|
| [Clausia](https://github.com/clausia)                     | Support in Development                     | General development support                       |
| [MrGilli](https://github.com/orgs/LILY-QML/people/MrGilli) | Support in Quplexity DML Version           | [Quplexity DML Development](https://github.com/MrGilli?tab=repositories) |
| [Supercabb](https://github.com/orgs/LILY-QML/people/Supercabb) | Support in Code Development                | Codebase contributions                            |
| [Userlenn](https://github.com/userlenn)                   | Support in Code Development                | Codebase contributions                            |

---

## **Public Collaboration**

We invite everyone to contribute to LLY-DML. Here's how you can help:
- **Discussions**: Share your ideas or ask questions in our [GitHub Discussions](https://github.com/LILY-QML/LLY-DML/discussions).
- **Issues**: Report bugs or request features in the [Issues section](https://github.com/LILY-QML/LLY-DML/issues).
- **Wiki**: Explore or expand our [Wiki documentation](https://github.com/LILY-QML/LLY-DML/wiki).

---

## **License**

This project is licensed under the **MIT License**. See the [LICENSE](https://opensource.org/licenses/MIT) file for details.
```

Dieses Markdown ist klar strukturiert und bietet eine einfache Einführung sowie direkte Links zu den wichtigsten Ressourcen. 😊
=======

### Other Contributors

| Contributor                                               | Role                                       | Contribution                                      |
|-----------------------------------------------------------|--------------------------------------------|---------------------------------------------------|
| [Clausia](https://github.com/clausia)                     | Support in Development                     | General development support                       |
| [MrGilli](https://github.com/orgs/LILY-QML/people/MrGilli) | Support in Quplexity DML Version           | [Quplexity DML Development](https://github.com/MrGilli?tab=repositories) |
| [Supercabb](https://github.com/orgs/LILY-QML/people/Supercabb) | Support in Code Development                | Codebase contributions                            |
| [Userlenn](https://github.com/userlenn)                   | Support in Code Development                | Codebase contributions                            |

---

## **Public Collaboration**

We invite everyone to contribute to LLY-DML. Here's how you can help:
- **Discussions**: Share your ideas or ask questions in our [GitHub Discussions](https://github.com/LILY-QML/LLY-DML/discussions).
- **Issues**: Report bugs or request features in the [Issues section](https://github.com/LILY-QML/LLY-DML/issues).
- **Wiki**: Explore or expand our [Wiki documentation](https://github.com/LILY-QML/LLY-DML/wiki).

---

## **License**

This project is licensed under the **MIT License**. See the [LICENSE](https://opensource.org/licenses/MIT) file for details.
>>>>>>> bc8c4b78
<|MERGE_RESOLUTION|>--- conflicted
+++ resolved
@@ -28,32 +28,7 @@
 - 💬 **Discussions**: [GitHub Discussions](https://github.com/LILY-QML/LLY-DML/discussions)
 - 📧 **Contact**: [info@lilyqml.de](mailto:info@lilyqml.de)
 
-<<<<<<< HEAD
----
 
-
-Hier ist die angepasste und vereinfachte **README.md**:
-
-```markdown
-<div align="center">
-  <img src="https://github.com/user-attachments/assets/2b6d0eba-8297-4f34-8cf3-c9a261f9e17e" alt="LLY-DML Logo">
-</div>
-
-[![Python](https://img.shields.io/pypi/pyversions/lly-dml.svg)](https://badge.fury.io/py/lly-dml)
-[![License: MIT](https://img.shields.io/badge/License-MIT-yellow.svg)](https://opensource.org/licenses/MIT)
-[![Discussions](https://img.shields.io/github/discussions/LILY-QML/LLY-DML)](https://github.com/LILY-QML/LLY-DML/discussions)
-[![Wiki](https://img.shields.io/badge/Documentation-Wiki-blue)](https://github.com/LILY-QML/LLY-DML/wiki)
-
----
-
-# **LLY-DML: Differentiable Machine Learning**
-
-**LLY-DML** is a core component of the [**LILY Project**](https://www.lilyqml.de), focusing on developing and optimizing quantum circuits with differentiable machine learning techniques. This project enables researchers and developers to experiment with quantum-enhanced models in a user-friendly and accessible environment.
-
----
-=======
-
->>>>>>> bc8c4b78
 
 ## **How to Get Started**
 1. Clone the repository:
@@ -81,7 +56,6 @@
 | Inquiries and Management | Raul Nieli    | [Email](mailto:raul.nieli@lilyqml.de)                                                                                |
 | Supporting Contributors  | Eileen Kühn   | [GitHub](https://github.com/eileen-kuehn), [KIT Profile](https://www-kseta.ttp.kit.edu/fellows/Eileen.Kuehn/)        |
 | Supporting Contributors  | Max Kühn      | [GitHub](https://github.com/maxfischer2781)                                                                          |
-<<<<<<< HEAD
 
 ### Other Contributors
 
@@ -105,33 +79,4 @@
 
 ## **License**
 
-This project is licensed under the **MIT License**. See the [LICENSE](https://opensource.org/licenses/MIT) file for details.
-```
-
-Dieses Markdown ist klar strukturiert und bietet eine einfache Einführung sowie direkte Links zu den wichtigsten Ressourcen. 😊
-=======
-
-### Other Contributors
-
-| Contributor                                               | Role                                       | Contribution                                      |
-|-----------------------------------------------------------|--------------------------------------------|---------------------------------------------------|
-| [Clausia](https://github.com/clausia)                     | Support in Development                     | General development support                       |
-| [MrGilli](https://github.com/orgs/LILY-QML/people/MrGilli) | Support in Quplexity DML Version           | [Quplexity DML Development](https://github.com/MrGilli?tab=repositories) |
-| [Supercabb](https://github.com/orgs/LILY-QML/people/Supercabb) | Support in Code Development                | Codebase contributions                            |
-| [Userlenn](https://github.com/userlenn)                   | Support in Code Development                | Codebase contributions                            |
-
----
-
-## **Public Collaboration**
-
-We invite everyone to contribute to LLY-DML. Here's how you can help:
-- **Discussions**: Share your ideas or ask questions in our [GitHub Discussions](https://github.com/LILY-QML/LLY-DML/discussions).
-- **Issues**: Report bugs or request features in the [Issues section](https://github.com/LILY-QML/LLY-DML/issues).
-- **Wiki**: Explore or expand our [Wiki documentation](https://github.com/LILY-QML/LLY-DML/wiki).
-
----
-
-## **License**
-
-This project is licensed under the **MIT License**. See the [LICENSE](https://opensource.org/licenses/MIT) file for details.
->>>>>>> bc8c4b78
+This project is licensed under the **MIT License**. See the [LICENSE](https://opensource.org/licenses/MIT) file for details.